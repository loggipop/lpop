--- conflicted
+++ resolved
@@ -3,18 +3,11 @@
 lpop
 !.env.example
 .env*
-<<<<<<< HEAD
-.DS_Store
-
-.history/
-.cursor/
-=======
 
 # Rust
 target/
 Cargo.lock
 **/*.rs.bk
-
 
 # OS
 .DS_Store
@@ -25,4 +18,4 @@
 temp/
 
 .history/
->>>>>>> a2244142
+.cursor/
