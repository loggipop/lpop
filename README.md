--- conflicted
+++ resolved
@@ -17,26 +17,19 @@
 yarn global add lpop
 ```
 
-<<<<<<< HEAD
-1. **Build the binary:**
-   ```bash
-   bun build
-   ```
-=======
 ## 📖 How It Works
->>>>>>> 97cee242
 
 lpop automatically detects your git repository and organizes variables by project and environment. For example:
 
 ```
 🔐 System Keychain
-├── 📁 github.com/user/project
+├── 📁 lpop://user/project
 │   ├── 🔑 API_KEY - repo level api key
 │   └── 🔑 SECRET_TOKEN - repo level token
-├── 📁 github.com/user/project?env=development
-│   ├── 🔑 DATABASE_URL - development database
-└── 📁 github.com/user/project?env=production
-    ├── 🔑 DATABASE_URL - production database
+├── 📁 lpop://user/project
+│   ├── 🔑 DATABASE_URL?env=development - development database
+└── 📁 lpop://user/project
+    ├── 🔑 DATABASE_URL?env=production - production database
 
 ```
 
@@ -68,6 +61,10 @@
 ### 3️⃣ Use different environments
 
 ```bash
+bun dev
+```
+
+Or build and run:
 # Store production variables
 lpop .env.production --env production
 
@@ -80,60 +77,48 @@
 ### 📥 Adding Variables
 
 ```bash
-<<<<<<< HEAD
-bun dev
-=======
+bun build
+./lpop
+```
+
+### MacOS Keychain Note:
+
+Running the CLI via bun registers the keys in macOS Keychain with 'bun' rather than 'lpop' binary so if you swap between the methods you will be prompted for password entry on the second method you use e.g. if you first use `bun dev` then running `./lpop` on the same repo will prompt for password every time.
+
+## Installation
 $ lpop .env
 ```
 
 ```
 📂 Reading .env file...
-🔐 Storing in: github.com/acme/app
+🔐 Storing in: lpop://acme/app
 
 ✅ Added 3 variables:
    • DATABASE_URL
    • API_KEY
    • JWT_SECRET
->>>>>>> 97cee242
 ```
 
 ### 📤 Getting Variables
 
 ```bash
-<<<<<<< HEAD
-bun build
-./lpop
-=======
 $ lpop
->>>>>>> 97cee242
 ```
 
 ```
 🔐 Repository: github.com/acme/app
 🌍 Environment: development
 
-<<<<<<< HEAD
-Running the CLI via bun registers the keys in macOS Keychain with 'bun' rather than 'lpop' binary so if you swap between the methods you will be prompted for password entry on the second method you use e.g. if you first use `bun dev` then running `./lpop` on the same repo will prompt for password every time.
-=======
 DATABASE_URL=postgresql://localhost:5432/myapp
 API_KEY=sk_live_abc123xyz
 JWT_SECRET=super-secret-key-here
 ```
->>>>>>> 97cee242
 
 ### 🔄 Switching Environments
 
 ```bash
-<<<<<<< HEAD
-# Install dependencies
-bun install
-
-# Build the project
-bun build
-=======
 $ lpop --env production
 ```
->>>>>>> 97cee242
 
 ```
 🔐 Repository: github.com/acme/app
@@ -201,33 +186,7 @@
 
 </details>
 
-<<<<<<< HEAD
-### Environment-Specific Variables
-
-lpop supports two types of variable storage:
-
-**Default Variables (No Environment)**
-
-- Variables added without `--env` are stored as default values
-- These variables are loaded for **every environment** in the repository
-- Use these for shared configuration that applies across all environments
-
-**Environment-Specific Variables**
-
-- Variables added with `--env` override default values for that specific environment
-- These variables are **only loaded** when the same environment is specified
-- Use these for environment-specific configuration (e.g., different API keys per environment)
-
-**Priority System:**
-
-1. Environment-specific variables take precedence over default variables
-2. If no environment-specific variable exists, the default variable is used
-3. This allows you to have shared defaults with environment-specific overrides
-
-## Environment Variables
-=======
 ## 🎯 Common Use Cases
->>>>>>> 97cee242
 
 ### 🔧 Development Workflow
 
@@ -244,8 +203,6 @@
 ```
 
 ### 🚢 Managing Multiple Environments
-
-### Basic Usage
 
 ```bash
 # Store different configs for each environment
@@ -318,44 +275,10 @@
 
 **tl;dr**: Fork the repo, make your changes, and submit a pull request! 🎉
 
-<<<<<<< HEAD
-### Environment-Specific Examples
-
-```bash
-# Add default variables (shared across all environments)
-lpop add "APP_NAME=myapp"
-lpop add "DEBUG=false"
-lpop add "PORT=3000"
-
-# Add environment-specific variables (override defaults)
-lpop add "DATABASE_URL=postgres://prod-db:5432/myapp" --env production
-lpop add "DATABASE_URL=postgres://dev-db:5432/myapp" --env development
-lpop add "API_KEY=prod-secret-key" --env production
-lpop add "API_KEY=dev-secret-key" --env development
-
-# Retrieve variables (environment-specific takes precedence)
-lpop get --env production
-# Returns: APP_NAME=myapp, DEBUG=false, PORT=3000, DATABASE_URL=postgres://prod-db:5432/myapp, API_KEY=prod-secret-key
-
-lpop get --env development
-# Returns: APP_NAME=myapp, DEBUG=false, PORT=3000, DATABASE_URL=postgres://dev-db:5432/myapp, API_KEY=dev-secret-key
-
-lpop get  # No environment specified
-# Returns: APP_NAME=myapp, DEBUG=false, PORT=3000 (no environment-specific variables)
-```
-
-## Security
-=======
 ## 📄 License
->>>>>>> 97cee242
 
 MIT © Tom Beckenham
 
 ---
 
-<<<<<<< HEAD
-- Node.js 24+
-- bun (recommended) or npm
-=======
-<p align="center">Made with 🍭 by the Loggipop team</p>
->>>>>>> 97cee242
+<p align="center">Made with 🍭 by the Loggipop team</p>