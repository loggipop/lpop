<<<<<<< HEAD
import type { PathLike } from 'node:fs';
=======
>>>>>>> da8ddfd2
import { existsSync } from 'node:fs';
import {
  afterEach,
  beforeEach,
  describe,
  expect,
  it,
<<<<<<< HEAD
  type Mock,
=======
>>>>>>> da8ddfd2
  type MockInstance,
  vi,
} from 'vitest';
import { LpopCLI } from '../src/cli';
<<<<<<< HEAD
import { EnvFileParser } from '../src/env-file-parser';
import { GitPathResolver } from '../src/git-path-resolver';
import { KeychainManager } from '../src/keychain-manager';

const mockedExistsSync = vi.mocked(existsSync);
const mockedKeychainManager = vi.mocked(KeychainManager);
const mockedGitPathResolver = vi.mocked(GitPathResolver);
const mockedEnvFileParser = vi.mocked(EnvFileParser);
=======
import {
  mergeWithEnvExample,
  parseFile,
  parseVariable,
  writeFile,
} from '../src/env-file-parser';
import { GitPathResolver, getServicePrefix } from '../src/git-path-resolver';
import { KeychainManager } from '../src/keychain-manager';
>>>>>>> da8ddfd2

// Mock modules
vi.mock('../src/keychain-manager');
vi.mock('../src/git-path-resolver');
vi.mock('../src/env-file-parser');
vi.mock('node:fs');
vi.mock('chalk', () => ({
  default: {
    blue: vi.fn((text: string) => text),
    green: vi.fn((text: string) => text),
    yellow: vi.fn((text: string) => text),
    red: vi.fn((text: string) => text),
  },
}));

describe('LpopCLI', () => {
  let cli: LpopCLI;
<<<<<<< HEAD
  let mockKeychainManager: Partial<KeychainManager> & {
    setEnvironmentVariables: Mock;
    getEnvironmentVariables: Mock;
    removeEnvironmentVariable: Mock;
    clearAllEnvironmentVariables: Mock;
  };
  let mockGitResolver: Partial<GitPathResolver> & {
    generateServiceNameAsync: Mock;
=======
  let consoleLogSpy: MockInstance;
  let consoleErrorSpy: MockInstance;
  let processExitSpy: MockInstance;

  // Mock instances
  let mockKeychainManager: {
    setEnvironmentVariables: MockInstance;
    getEnvironmentVariables: MockInstance;
    removeEnvironmentVariable: MockInstance;
    clearAllEnvironmentVariables: MockInstance;
    setPassword: MockInstance;
    getPassword: MockInstance;
    deletePassword: MockInstance;
    findServiceCredentials: MockInstance;
    updateEnvironmentVariable: MockInstance;
  };

  let mockGitResolver: {
    generateServiceNameAsync: MockInstance;
    isGitRepository: MockInstance;
    getRemoteUrl: MockInstance;
    getGitInfo: MockInstance;
>>>>>>> da8ddfd2
  };

  // Get properly typed mocked modules
  const MockedKeychainManager = vi.mocked(KeychainManager);
  const MockedGitPathResolver = vi.mocked(GitPathResolver);
  const mockedGetServicePrefix = vi.mocked(getServicePrefix);
  const mockedExistsSync = vi.mocked(existsSync);
  const mockedParseFile = vi.mocked(parseFile);
  const mockedParseVariable = vi.mocked(parseVariable);
  const mockedWriteFile = vi.mocked(writeFile);
  const mockedMergeWithEnvExample = vi.mocked(mergeWithEnvExample);

  beforeEach(() => {
    vi.clearAllMocks();

    // Setup console mocks
    consoleLogSpy = vi.spyOn(console, 'log').mockImplementation(() => {});
    consoleErrorSpy = vi.spyOn(console, 'error').mockImplementation(() => {});
    processExitSpy = vi.spyOn(process, 'exit').mockImplementation(() => {
      throw new Error('process.exit called');
    });

    // Setup KeychainManager mock
    mockKeychainManager = {
      setEnvironmentVariables: vi.fn(),
      getEnvironmentVariables: vi.fn(),
      removeEnvironmentVariable: vi.fn(),
      clearAllEnvironmentVariables: vi.fn(),
      setPassword: vi.fn(),
      getPassword: vi.fn(),
      deletePassword: vi.fn(),
      findServiceCredentials: vi.fn(),
      updateEnvironmentVariable: vi.fn(),
    };
<<<<<<< HEAD
    mockedKeychainManager.mockImplementation(
      () => mockKeychainManager as unknown as KeychainManager,
=======
    MockedKeychainManager.mockImplementation(
      () =>
        mockKeychainManager as unknown as InstanceType<typeof KeychainManager>,
>>>>>>> da8ddfd2
    );

    // Setup GitPathResolver mock
    mockGitResolver = {
      generateServiceNameAsync: vi.fn().mockResolvedValue('lpop://user/repo'),
      isGitRepository: vi.fn(),
      getRemoteUrl: vi.fn(),
      getGitInfo: vi.fn(),
    };
<<<<<<< HEAD
    mockedGitPathResolver.mockImplementation(
      () => mockGitResolver as unknown as GitPathResolver,
    );
=======
    MockedGitPathResolver.mockImplementation(
      () => mockGitResolver as unknown as InstanceType<typeof GitPathResolver>,
    );

    // Mock getServicePrefix function
    mockedGetServicePrefix.mockReturnValue('lpop://');
>>>>>>> da8ddfd2

    cli = new LpopCLI();
  });

  afterEach(() => {
    consoleLogSpy.mockRestore();
    consoleErrorSpy.mockRestore();
    processExitSpy.mockRestore();
  });

  describe('Smart Command', () => {
    it('should get variables when no input provided', async () => {
      mockKeychainManager.getEnvironmentVariables.mockResolvedValue([
        { key: 'API_KEY', value: 'secret123' },
      ]);

      // Simulate command: lpop
      process.argv = ['node', 'lpop'];
      await cli.run();

      expect(mockKeychainManager.getEnvironmentVariables).toHaveBeenCalled();
      expect(consoleLogSpy).toHaveBeenCalledWith(
        expect.stringContaining('variables written to .env.local'),
      );
    });

    it('should add variables when file exists', async () => {
      mockedExistsSync.mockReturnValue(true);
<<<<<<< HEAD
      mockedEnvFileParser.parseFile.mockResolvedValue({
        entries: [
          { type: 'variable' as const, key: 'API_KEY', value: 'secret123' },
        ],
        comments: [],
        originalContent: 'API_KEY=secret123',
=======
      mockedParseFile.mockResolvedValue({
        entries: [{ type: 'variable', key: 'API_KEY', value: 'secret123' }],
        comments: [],
        originalContent: 'API_KEY=secret123\n',
>>>>>>> da8ddfd2
        ignoredCount: 0,
        structure: { lines: [] },
      });

      // Simulate command: lpop .env
      process.argv = ['node', 'lpop', '.env'];
      await cli.run();

      expect(mockKeychainManager.setEnvironmentVariables).toHaveBeenCalledWith([
        { key: 'API_KEY', value: 'secret123' },
      ]);
      expect(consoleLogSpy).toHaveBeenCalledWith(
        expect.stringContaining('Added 1 variables'),
      );
    });

    it('should add single variable when input contains equals', async () => {
<<<<<<< HEAD
      mockedEnvFileParser.parseVariable.mockReturnValue({
=======
      mockedParseVariable.mockReturnValue({
>>>>>>> da8ddfd2
        type: 'variable',
        key: 'API_KEY',
        value: 'secret123',
      });

      // Simulate command: lpop API_KEY=secret123
      process.argv = ['node', 'lpop', 'API_KEY=secret123'];
      await cli.run();

      expect(mockKeychainManager.setEnvironmentVariables).toHaveBeenCalledWith([
        { key: 'API_KEY', value: 'secret123' },
      ]);
    });

    it('should output to file when input is non-existent path', async () => {
      mockedExistsSync.mockReturnValue(false);
      mockKeychainManager.getEnvironmentVariables.mockResolvedValue([
        { key: 'API_KEY', value: 'secret123' },
      ]);

      // Simulate command: lpop output.env
      process.argv = ['node', 'lpop', 'output.env'];
      await cli.run();

      expect(mockedWriteFile).toHaveBeenCalledWith('output.env', [
        { type: 'variable', key: 'API_KEY', value: 'secret123' },
      ]);
    });

    it('should output to file using smart command', async () => {
<<<<<<< HEAD
      // Reset the mock for this specific test
=======
>>>>>>> da8ddfd2
      mockKeychainManager.getEnvironmentVariables.mockResolvedValue([
        { key: 'API_KEY', value: 'secret123' },
      ]);

      process.argv = ['node', 'lpop', 'output.env'];
      await cli.run();

      expect(mockedWriteFile).toHaveBeenCalledWith('output.env', [
        { type: 'variable', key: 'API_KEY', value: 'secret123' },
      ]);
    });
  });

  describe('Add Command', () => {
    it('should add variables from file', async () => {
      mockedExistsSync.mockReturnValue(true);
<<<<<<< HEAD
      mockedEnvFileParser.parseFile.mockResolvedValue({
=======
      mockedParseFile.mockResolvedValue({
>>>>>>> da8ddfd2
        entries: [
          { type: 'variable' as const, key: 'API_KEY', value: 'secret123' },
          {
            type: 'variable' as const,
            key: 'DB_URL',
            value: 'postgres://localhost',
          },
        ],
        comments: [],
<<<<<<< HEAD
        originalContent: 'API_KEY=secret123\nDB_URL=postgres://localhost',
=======
        originalContent: 'API_KEY=secret123\nDB_URL=postgres://localhost\n',
>>>>>>> da8ddfd2
        ignoredCount: 0,
        structure: { lines: [] },
      });

      process.argv = ['node', 'lpop', 'add', '.env'];
      await cli.run();

      expect(mockKeychainManager.setEnvironmentVariables).toHaveBeenCalledWith([
        { key: 'API_KEY', value: 'secret123' },
        { key: 'DB_URL', value: 'postgres://localhost' },
      ]);
      expect(consoleLogSpy).toHaveBeenCalledWith(
        expect.stringContaining('Added 2 variables'),
      );
    });

    it('should add single variable', async () => {
      mockedExistsSync.mockReturnValue(false);

      process.argv = ['node', 'lpop', 'add', 'API_KEY=secret123'];
      await cli.run();

      expect(mockKeychainManager.setEnvironmentVariables).toHaveBeenCalledWith([
        { key: 'API_KEY', value: 'secret123' },
      ]);
      expect(mockKeychainManager.setEnvironmentVariables).toHaveBeenCalledTimes(
        1,
      );
    });

    it('should use custom repo name', async () => {
      mockedExistsSync.mockReturnValue(true);
<<<<<<< HEAD
      mockedEnvFileParser.parseFile.mockResolvedValue({
        entries: [
          { type: 'variable' as const, key: 'API_KEY', value: 'secret123' },
        ],
        comments: [],
        originalContent: 'API_KEY=secret123',
=======
      mockedParseFile.mockResolvedValue({
        entries: [{ type: 'variable', key: 'API_KEY', value: 'secret123' }],
        comments: [],
        originalContent: 'API_KEY=secret123\n',
>>>>>>> da8ddfd2
        ignoredCount: 0,
        structure: { lines: [] },
      });

      process.argv = ['node', 'lpop', 'add', '.env', '-r', 'custom/repo'];
      await cli.run();

<<<<<<< HEAD
      expect(KeychainManager).toHaveBeenCalledWith(
=======
      expect(MockedKeychainManager).toHaveBeenCalledWith(
>>>>>>> da8ddfd2
        expect.stringContaining('custom/repo'),
        undefined,
      );
    });

    it('should use environment option', async () => {
      mockedExistsSync.mockReturnValue(true);
<<<<<<< HEAD
      mockedEnvFileParser.parseFile.mockResolvedValue({
        entries: [
          { type: 'variable' as const, key: 'API_KEY', value: 'secret123' },
        ],
        comments: [],
        originalContent: 'API_KEY=secret123',
=======
      mockedParseFile.mockResolvedValue({
        entries: [{ type: 'variable', key: 'API_KEY', value: 'secret123' }],
        comments: [],
        originalContent: 'API_KEY=secret123\n',
>>>>>>> da8ddfd2
        ignoredCount: 0,
        structure: { lines: [] },
      });

      process.argv = ['node', 'lpop', 'add', '.env', '-e', 'production'];
      await cli.run();

<<<<<<< HEAD
      expect(KeychainManager).toHaveBeenCalledWith(
=======
      expect(MockedKeychainManager).toHaveBeenCalledWith(
>>>>>>> da8ddfd2
        expect.any(String),
        'production',
      );
    });
  });

  describe('Get Command', () => {
    it('should get all variables', async () => {
      mockedExistsSync.mockReturnValue(false);
      mockKeychainManager.getEnvironmentVariables.mockResolvedValue([
        { key: 'API_KEY', value: 'secret123' },
        { key: 'DB_URL', value: 'postgres://localhost' },
      ]);

<<<<<<< HEAD
    it('should get all variables', async () => {
      mockedExistsSync.mockReturnValue(false);
=======
>>>>>>> da8ddfd2
      process.argv = ['node', 'lpop', 'get'];
      await cli.run();

      expect(mockKeychainManager.getEnvironmentVariables).toHaveBeenCalled();
      expect(consoleLogSpy).toHaveBeenCalledWith(
        expect.stringContaining('variables written to .env.local'),
      );
    });

    it('should get specific variable', async () => {
      mockKeychainManager.getEnvironmentVariables.mockResolvedValue([
        { key: 'API_KEY', value: 'secret123' },
        { key: 'DB_URL', value: 'postgres://localhost' },
      ]);

      process.argv = ['node', 'lpop', 'get', 'API_KEY'];
      await cli.run();

      expect(consoleLogSpy).toHaveBeenCalledWith('API_KEY=secret123');
    });

    it('should show message when no variables found', async () => {
      mockKeychainManager.getEnvironmentVariables.mockResolvedValue([]);

      process.argv = ['node', 'lpop', 'get'];
      await cli.run();

      expect(consoleLogSpy).toHaveBeenCalledWith(
        expect.stringContaining('No variables found'),
      );
    });

    it('should show message when specific variable not found', async () => {
      mockKeychainManager.getEnvironmentVariables.mockResolvedValue([
        { key: 'OTHER_KEY', value: 'value' },
      ]);

      process.argv = ['node', 'lpop', 'get', 'API_KEY'];
      await cli.run();

      expect(consoleLogSpy).toHaveBeenCalledWith(
        expect.stringContaining('Variable API_KEY not found'),
      );
    });
  });

  describe('Remove Command', () => {
    it('should remove variable successfully', async () => {
      mockKeychainManager.removeEnvironmentVariable.mockResolvedValue(true);

      process.argv = ['node', 'lpop', 'remove', 'API_KEY'];
      await cli.run();

      expect(
        mockKeychainManager.removeEnvironmentVariable,
      ).toHaveBeenCalledWith('API_KEY');
      expect(consoleLogSpy).toHaveBeenCalledWith(
        expect.stringContaining('Removed variable API_KEY'),
      );
    });

    it('should show message when variable not found', async () => {
      mockKeychainManager.removeEnvironmentVariable.mockResolvedValue(false);

      process.argv = ['node', 'lpop', 'remove', 'API_KEY'];
      await cli.run();

      expect(consoleLogSpy).toHaveBeenCalledWith(
        expect.stringContaining('Variable API_KEY not found'),
      );
    });
  });

  describe('Clear Command', () => {
    it('should show warning without --confirm', async () => {
      process.argv = ['node', 'lpop', 'clear'];
      await cli.run();

      expect(
        mockKeychainManager.clearAllEnvironmentVariables,
      ).not.toHaveBeenCalled();
      expect(consoleLogSpy).toHaveBeenCalledWith(
        expect.stringContaining('This will remove ALL'),
      );
    });

    it('should clear with --confirm', async () => {
      process.argv = ['node', 'lpop', 'clear', '--confirm'];
      await cli.run();

      expect(
        mockKeychainManager.clearAllEnvironmentVariables,
      ).toHaveBeenCalled();
      expect(consoleLogSpy).toHaveBeenCalledWith(
        expect.stringContaining('Cleared all variables'),
      );
    });
  });

  describe('List Command', () => {
    it('should show limitation message', async () => {
      process.argv = ['node', 'lpop', 'list'];
      await cli.run();

      expect(consoleLogSpy).toHaveBeenCalledWith(
        expect.stringContaining('keychain limitations'),
      );
    });
  });

  describe('Error Handling', () => {
    it('should handle errors in add command', async () => {
      mockedExistsSync.mockReturnValue(true);
<<<<<<< HEAD
      mockedEnvFileParser.parseFile.mockRejectedValue(new Error('Parse error'));
=======
      mockedParseFile.mockRejectedValue(new Error('Parse error'));
>>>>>>> da8ddfd2

      process.argv = ['node', 'lpop', 'add', '.env'];

      try {
        await cli.run();
<<<<<<< HEAD
      } catch (_error) {
=======
      } catch {
>>>>>>> da8ddfd2
        // Expected to throw due to process.exit mock
      }

      expect(consoleErrorSpy).toHaveBeenCalledWith(
        expect.stringContaining('Parse error'),
      );
      expect(processExitSpy).toHaveBeenCalledWith(1);
    });

    it('should handle errors in get command', async () => {
      mockKeychainManager.getEnvironmentVariables.mockRejectedValue(
        new Error('Keychain error'),
      );

      process.argv = ['node', 'lpop', 'get'];

      try {
        await cli.run();
<<<<<<< HEAD
      } catch (_error) {
=======
      } catch {
>>>>>>> da8ddfd2
        // Expected to throw due to process.exit mock
      }

      expect(consoleErrorSpy).toHaveBeenCalledWith(
        expect.stringContaining('Keychain error'),
      );
      expect(processExitSpy).toHaveBeenCalledWith(1);
    });
  });

  describe('Service Name Resolution', () => {
    it('should use git resolver when no repo specified', async () => {
      mockKeychainManager.getEnvironmentVariables.mockResolvedValue([]);

      process.argv = ['node', 'lpop', 'get'];
      await cli.run();

      expect(mockGitResolver.generateServiceNameAsync).toHaveBeenCalled();
<<<<<<< HEAD
      expect(KeychainManager).toHaveBeenCalledWith(
=======
      expect(MockedKeychainManager).toHaveBeenCalledWith(
>>>>>>> da8ddfd2
        'lpop://user/repo',
        undefined,
      );
    });

    it('should use custom repo when specified', async () => {
      mockKeychainManager.getEnvironmentVariables.mockResolvedValue([]);

      process.argv = ['node', 'lpop', 'get', '-r', 'custom/repo'];
      await cli.run();

      expect(mockGitResolver.generateServiceNameAsync).not.toHaveBeenCalled();
<<<<<<< HEAD
      expect(KeychainManager).toHaveBeenCalledWith(
=======
      expect(MockedKeychainManager).toHaveBeenCalledWith(
>>>>>>> da8ddfd2
        expect.stringContaining('custom/repo'),
        undefined,
      );
    });
  });

  describe('Get Command with .env.example Template', () => {
    it('should use .env.example as template when it exists', async () => {
      mockedExistsSync.mockImplementation(
<<<<<<< HEAD
        (path: PathLike) => path === '.env.example',
      );
      const expectedMergedEntries = [
        { type: 'comment', comment: '# Environment variables template' },
        { type: 'empty' },
        {
          type: 'variable',
          key: 'API_KEY',
          value: 'secret123',
          comment: '# API key for external service',
        },
=======
        (path) => path.toString() === '.env.example',
      );
      const expectedMergedEntries = [
>>>>>>> da8ddfd2
        {
          type: 'comment' as const,
          comment: '# Environment variables template',
        },
        { type: 'empty' as const },
        {
          type: 'variable' as const,
          key: 'API_KEY',
          value: 'secret123',
          comment: '# API key for external service',
        },
        {
          type: 'variable' as const,
          key: 'DATABASE_URL',
          value: 'postgres://localhost:5432/db',
          comment: '# Database connection string',
        },
        {
<<<<<<< HEAD
          type: 'variable',
=======
          type: 'variable' as const,
>>>>>>> da8ddfd2
          key: 'MISSING_VAR',
          value: '',
          comment: '# This variable is not in keychain',
        },
<<<<<<< HEAD
        { type: 'empty' },
        { type: 'comment', comment: '# Additional variables from keychain' },
        { type: 'variable', key: 'EXTRA_VAR', value: 'extra_value' },
      ];
      mockedEnvFileParser.mergeWithEnvExample.mockResolvedValue(
        expectedMergedEntries,
      );
=======
        { type: 'empty' as const },
        {
          type: 'comment' as const,
          comment: '# Additional variables from keychain',
        },
        { type: 'variable' as const, key: 'EXTRA_VAR', value: 'extra_value' },
      ];
      mockedMergeWithEnvExample.mockResolvedValue(expectedMergedEntries);

      mockKeychainManager.getEnvironmentVariables.mockResolvedValue([
        { key: 'API_KEY', value: 'secret123' },
        { key: 'DATABASE_URL', value: 'postgres://localhost:5432/db' },
        { key: 'EXTRA_VAR', value: 'extra_value' },
      ]);
>>>>>>> da8ddfd2

      process.argv = ['node', 'lpop', 'get'];
      await cli.run();

      expect(consoleLogSpy).toHaveBeenCalledWith(
        expect.stringContaining('Found .env.example, using as template'),
      );
<<<<<<< HEAD
      expect(EnvFileParser.mergeWithEnvExample).toHaveBeenCalledWith(
        '.env.example',
        [
          { key: 'API_KEY', value: 'secret123' },
          { key: 'DATABASE_URL', value: 'postgres://localhost:5432/db' },
          { key: 'EXTRA_VAR', value: 'extra_value' },
        ],
      );
      expect(EnvFileParser.writeFile).toHaveBeenCalledWith(
=======
      expect(mockedMergeWithEnvExample).toHaveBeenCalledWith('.env.example', [
        { key: 'API_KEY', value: 'secret123' },
        { key: 'DATABASE_URL', value: 'postgres://localhost:5432/db' },
        { key: 'EXTRA_VAR', value: 'extra_value' },
      ]);
      expect(mockedWriteFile).toHaveBeenCalledWith(
>>>>>>> da8ddfd2
        '.env.local',
        expectedMergedEntries,
      );
    });

    it('should fall back to standard output when .env.example does not exist', async () => {
      mockedExistsSync.mockReturnValue(false);
<<<<<<< HEAD
=======

      mockKeychainManager.getEnvironmentVariables.mockResolvedValue([
        { key: 'API_KEY', value: 'secret123' },
        { key: 'DATABASE_URL', value: 'postgres://localhost:5432/db' },
        { key: 'EXTRA_VAR', value: 'extra_value' },
      ]);
>>>>>>> da8ddfd2

      process.argv = ['node', 'lpop', 'get'];
      await cli.run();

      expect(consoleLogSpy).not.toHaveBeenCalledWith(
        expect.stringContaining('Found .env.example'),
      );
<<<<<<< HEAD
      expect(EnvFileParser.writeFile).toHaveBeenCalledWith('.env.local', [
=======
      expect(mockedWriteFile).toHaveBeenCalledWith('.env.local', [
>>>>>>> da8ddfd2
        { type: 'variable', key: 'API_KEY', value: 'secret123' },
        {
          type: 'variable',
          key: 'DATABASE_URL',
          value: 'postgres://localhost:5432/db',
        },
        { type: 'variable', key: 'EXTRA_VAR', value: 'extra_value' },
      ]);
    });

    it('should handle .env.example parsing errors gracefully', async () => {
      mockedExistsSync.mockImplementation(
<<<<<<< HEAD
        (path: string) => path === '.env.example',
      );
      // The mergeWithEnvExample function handles errors internally and returns fallback
      const fallbackEntries = [
        { type: 'variable', key: 'API_KEY', value: 'secret123' },
        {
          type: 'variable',
          key: 'DATABASE_URL',
          value: 'postgres://localhost:5432/db',
        },
        { type: 'variable', key: 'EXTRA_VAR', value: 'extra_value' },
      ];
      mockedEnvFileParser.mergeWithEnvExample.mockResolvedValue(
        fallbackEntries,
      );
=======
        (path) => path.toString() === '.env.example',
      );
      // The mergeWithEnvExample function handles errors internally and returns fallback
      const fallbackEntries = [
        { type: 'variable' as const, key: 'API_KEY', value: 'secret123' },
        {
          type: 'variable' as const,
          key: 'DATABASE_URL',
          value: 'postgres://localhost:5432/db',
        },
        { type: 'variable' as const, key: 'EXTRA_VAR', value: 'extra_value' },
      ];
      mockedMergeWithEnvExample.mockResolvedValue(fallbackEntries);

      mockKeychainManager.getEnvironmentVariables.mockResolvedValue([
        { key: 'API_KEY', value: 'secret123' },
        { key: 'DATABASE_URL', value: 'postgres://localhost:5432/db' },
        { key: 'EXTRA_VAR', value: 'extra_value' },
      ]);
>>>>>>> da8ddfd2

      process.argv = ['node', 'lpop', 'get'];
      await cli.run();

<<<<<<< HEAD
      expect(EnvFileParser.mergeWithEnvExample).toHaveBeenCalledWith(
        '.env.example',
        [
          { key: 'API_KEY', value: 'secret123' },
          { key: 'DATABASE_URL', value: 'postgres://localhost:5432/db' },
          { key: 'EXTRA_VAR', value: 'extra_value' },
        ],
      );
      expect(EnvFileParser.writeFile).toHaveBeenCalledWith(
=======
      expect(mockedMergeWithEnvExample).toHaveBeenCalledWith('.env.example', [
        { key: 'API_KEY', value: 'secret123' },
        { key: 'DATABASE_URL', value: 'postgres://localhost:5432/db' },
        { key: 'EXTRA_VAR', value: 'extra_value' },
      ]);
      expect(mockedWriteFile).toHaveBeenCalledWith(
>>>>>>> da8ddfd2
        '.env.local',
        fallbackEntries,
      );
    });

    it('should sort additional variables alphabetically', async () => {
      mockedExistsSync.mockImplementation(
<<<<<<< HEAD
        (path: string) => path === '.env.example',
      );
      const expectedMergedEntries = [
        {
          type: 'variable',
=======
        (path) => path.toString() === '.env.example',
      );
      const expectedMergedEntries = [
        {
          type: 'variable' as const,
>>>>>>> da8ddfd2
          key: 'API_KEY',
          value: 'secret123',
          comment: '# API key',
        },
<<<<<<< HEAD
        { type: 'empty' },
        { type: 'comment', comment: '# Additional variables from keychain' },
        {
          type: 'variable',
          key: 'DATABASE_URL',
          value: 'postgres://localhost:5432/db',
        },
        { type: 'variable', key: 'EXTRA_VAR', value: 'extra_value' },
      ];
      mockedEnvFileParser.mergeWithEnvExample.mockResolvedValue(
        expectedMergedEntries,
      );
=======
        { type: 'empty' as const },
        {
          type: 'comment' as const,
          comment: '# Additional variables from keychain',
        },
        {
          type: 'variable' as const,
          key: 'DATABASE_URL',
          value: 'postgres://localhost:5432/db',
        },
        { type: 'variable' as const, key: 'EXTRA_VAR', value: 'extra_value' },
      ];
      mockedMergeWithEnvExample.mockResolvedValue(expectedMergedEntries);

      mockKeychainManager.getEnvironmentVariables.mockResolvedValue([
        { key: 'API_KEY', value: 'secret123' },
        { key: 'DATABASE_URL', value: 'postgres://localhost:5432/db' },
        { key: 'EXTRA_VAR', value: 'extra_value' },
      ]);
>>>>>>> da8ddfd2

      process.argv = ['node', 'lpop', 'get'];
      await cli.run();

<<<<<<< HEAD
      expect(EnvFileParser.mergeWithEnvExample).toHaveBeenCalledWith(
        '.env.example',
        [
          { key: 'API_KEY', value: 'secret123' },
          { key: 'DATABASE_URL', value: 'postgres://localhost:5432/db' },
          { key: 'EXTRA_VAR', value: 'extra_value' },
        ],
      );
      expect(EnvFileParser.writeFile).toHaveBeenCalledWith(
=======
      expect(mockedMergeWithEnvExample).toHaveBeenCalledWith('.env.example', [
        { key: 'API_KEY', value: 'secret123' },
        { key: 'DATABASE_URL', value: 'postgres://localhost:5432/db' },
        { key: 'EXTRA_VAR', value: 'extra_value' },
      ]);
      expect(mockedWriteFile).toHaveBeenCalledWith(
>>>>>>> da8ddfd2
        '.env.local',
        expectedMergedEntries,
      );
    });
  });
});<|MERGE_RESOLUTION|>--- conflicted
+++ resolved
@@ -1,7 +1,3 @@
-<<<<<<< HEAD
-import type { PathLike } from 'node:fs';
-=======
->>>>>>> da8ddfd2
 import { existsSync } from 'node:fs';
 import {
   afterEach,
@@ -9,24 +5,10 @@
   describe,
   expect,
   it,
-<<<<<<< HEAD
-  type Mock,
-=======
->>>>>>> da8ddfd2
   type MockInstance,
   vi,
 } from 'vitest';
 import { LpopCLI } from '../src/cli';
-<<<<<<< HEAD
-import { EnvFileParser } from '../src/env-file-parser';
-import { GitPathResolver } from '../src/git-path-resolver';
-import { KeychainManager } from '../src/keychain-manager';
-
-const mockedExistsSync = vi.mocked(existsSync);
-const mockedKeychainManager = vi.mocked(KeychainManager);
-const mockedGitPathResolver = vi.mocked(GitPathResolver);
-const mockedEnvFileParser = vi.mocked(EnvFileParser);
-=======
 import {
   mergeWithEnvExample,
   parseFile,
@@ -35,7 +17,6 @@
 } from '../src/env-file-parser';
 import { GitPathResolver, getServicePrefix } from '../src/git-path-resolver';
 import { KeychainManager } from '../src/keychain-manager';
->>>>>>> da8ddfd2
 
 // Mock modules
 vi.mock('../src/keychain-manager');
@@ -53,16 +34,6 @@
 
 describe('LpopCLI', () => {
   let cli: LpopCLI;
-<<<<<<< HEAD
-  let mockKeychainManager: Partial<KeychainManager> & {
-    setEnvironmentVariables: Mock;
-    getEnvironmentVariables: Mock;
-    removeEnvironmentVariable: Mock;
-    clearAllEnvironmentVariables: Mock;
-  };
-  let mockGitResolver: Partial<GitPathResolver> & {
-    generateServiceNameAsync: Mock;
-=======
   let consoleLogSpy: MockInstance;
   let consoleErrorSpy: MockInstance;
   let processExitSpy: MockInstance;
@@ -85,7 +56,6 @@
     isGitRepository: MockInstance;
     getRemoteUrl: MockInstance;
     getGitInfo: MockInstance;
->>>>>>> da8ddfd2
   };
 
   // Get properly typed mocked modules
@@ -120,14 +90,9 @@
       findServiceCredentials: vi.fn(),
       updateEnvironmentVariable: vi.fn(),
     };
-<<<<<<< HEAD
-    mockedKeychainManager.mockImplementation(
-      () => mockKeychainManager as unknown as KeychainManager,
-=======
     MockedKeychainManager.mockImplementation(
       () =>
         mockKeychainManager as unknown as InstanceType<typeof KeychainManager>,
->>>>>>> da8ddfd2
     );
 
     // Setup GitPathResolver mock
@@ -137,18 +102,12 @@
       getRemoteUrl: vi.fn(),
       getGitInfo: vi.fn(),
     };
-<<<<<<< HEAD
-    mockedGitPathResolver.mockImplementation(
-      () => mockGitResolver as unknown as GitPathResolver,
-    );
-=======
     MockedGitPathResolver.mockImplementation(
       () => mockGitResolver as unknown as InstanceType<typeof GitPathResolver>,
     );
 
     // Mock getServicePrefix function
     mockedGetServicePrefix.mockReturnValue('lpop://');
->>>>>>> da8ddfd2
 
     cli = new LpopCLI();
   });
@@ -177,19 +136,10 @@
 
     it('should add variables when file exists', async () => {
       mockedExistsSync.mockReturnValue(true);
-<<<<<<< HEAD
-      mockedEnvFileParser.parseFile.mockResolvedValue({
-        entries: [
-          { type: 'variable' as const, key: 'API_KEY', value: 'secret123' },
-        ],
-        comments: [],
-        originalContent: 'API_KEY=secret123',
-=======
       mockedParseFile.mockResolvedValue({
         entries: [{ type: 'variable', key: 'API_KEY', value: 'secret123' }],
         comments: [],
         originalContent: 'API_KEY=secret123\n',
->>>>>>> da8ddfd2
         ignoredCount: 0,
         structure: { lines: [] },
       });
@@ -207,11 +157,7 @@
     });
 
     it('should add single variable when input contains equals', async () => {
-<<<<<<< HEAD
-      mockedEnvFileParser.parseVariable.mockReturnValue({
-=======
       mockedParseVariable.mockReturnValue({
->>>>>>> da8ddfd2
         type: 'variable',
         key: 'API_KEY',
         value: 'secret123',
@@ -242,10 +188,6 @@
     });
 
     it('should output to file using smart command', async () => {
-<<<<<<< HEAD
-      // Reset the mock for this specific test
-=======
->>>>>>> da8ddfd2
       mockKeychainManager.getEnvironmentVariables.mockResolvedValue([
         { key: 'API_KEY', value: 'secret123' },
       ]);
@@ -262,11 +204,7 @@
   describe('Add Command', () => {
     it('should add variables from file', async () => {
       mockedExistsSync.mockReturnValue(true);
-<<<<<<< HEAD
-      mockedEnvFileParser.parseFile.mockResolvedValue({
-=======
       mockedParseFile.mockResolvedValue({
->>>>>>> da8ddfd2
         entries: [
           { type: 'variable' as const, key: 'API_KEY', value: 'secret123' },
           {
@@ -276,11 +214,7 @@
           },
         ],
         comments: [],
-<<<<<<< HEAD
-        originalContent: 'API_KEY=secret123\nDB_URL=postgres://localhost',
-=======
         originalContent: 'API_KEY=secret123\nDB_URL=postgres://localhost\n',
->>>>>>> da8ddfd2
         ignoredCount: 0,
         structure: { lines: [] },
       });
@@ -313,19 +247,10 @@
 
     it('should use custom repo name', async () => {
       mockedExistsSync.mockReturnValue(true);
-<<<<<<< HEAD
-      mockedEnvFileParser.parseFile.mockResolvedValue({
-        entries: [
-          { type: 'variable' as const, key: 'API_KEY', value: 'secret123' },
-        ],
-        comments: [],
-        originalContent: 'API_KEY=secret123',
-=======
       mockedParseFile.mockResolvedValue({
         entries: [{ type: 'variable', key: 'API_KEY', value: 'secret123' }],
         comments: [],
         originalContent: 'API_KEY=secret123\n',
->>>>>>> da8ddfd2
         ignoredCount: 0,
         structure: { lines: [] },
       });
@@ -333,11 +258,7 @@
       process.argv = ['node', 'lpop', 'add', '.env', '-r', 'custom/repo'];
       await cli.run();
 
-<<<<<<< HEAD
-      expect(KeychainManager).toHaveBeenCalledWith(
-=======
       expect(MockedKeychainManager).toHaveBeenCalledWith(
->>>>>>> da8ddfd2
         expect.stringContaining('custom/repo'),
         undefined,
       );
@@ -345,19 +266,10 @@
 
     it('should use environment option', async () => {
       mockedExistsSync.mockReturnValue(true);
-<<<<<<< HEAD
-      mockedEnvFileParser.parseFile.mockResolvedValue({
-        entries: [
-          { type: 'variable' as const, key: 'API_KEY', value: 'secret123' },
-        ],
-        comments: [],
-        originalContent: 'API_KEY=secret123',
-=======
       mockedParseFile.mockResolvedValue({
         entries: [{ type: 'variable', key: 'API_KEY', value: 'secret123' }],
         comments: [],
         originalContent: 'API_KEY=secret123\n',
->>>>>>> da8ddfd2
         ignoredCount: 0,
         structure: { lines: [] },
       });
@@ -365,11 +277,7 @@
       process.argv = ['node', 'lpop', 'add', '.env', '-e', 'production'];
       await cli.run();
 
-<<<<<<< HEAD
-      expect(KeychainManager).toHaveBeenCalledWith(
-=======
       expect(MockedKeychainManager).toHaveBeenCalledWith(
->>>>>>> da8ddfd2
         expect.any(String),
         'production',
       );
@@ -384,11 +292,6 @@
         { key: 'DB_URL', value: 'postgres://localhost' },
       ]);
 
-<<<<<<< HEAD
-    it('should get all variables', async () => {
-      mockedExistsSync.mockReturnValue(false);
-=======
->>>>>>> da8ddfd2
       process.argv = ['node', 'lpop', 'get'];
       await cli.run();
 
@@ -502,21 +405,13 @@
   describe('Error Handling', () => {
     it('should handle errors in add command', async () => {
       mockedExistsSync.mockReturnValue(true);
-<<<<<<< HEAD
-      mockedEnvFileParser.parseFile.mockRejectedValue(new Error('Parse error'));
-=======
       mockedParseFile.mockRejectedValue(new Error('Parse error'));
->>>>>>> da8ddfd2
 
       process.argv = ['node', 'lpop', 'add', '.env'];
 
       try {
         await cli.run();
-<<<<<<< HEAD
-      } catch (_error) {
-=======
       } catch {
->>>>>>> da8ddfd2
         // Expected to throw due to process.exit mock
       }
 
@@ -535,11 +430,7 @@
 
       try {
         await cli.run();
-<<<<<<< HEAD
-      } catch (_error) {
-=======
       } catch {
->>>>>>> da8ddfd2
         // Expected to throw due to process.exit mock
       }
 
@@ -558,11 +449,7 @@
       await cli.run();
 
       expect(mockGitResolver.generateServiceNameAsync).toHaveBeenCalled();
-<<<<<<< HEAD
-      expect(KeychainManager).toHaveBeenCalledWith(
-=======
       expect(MockedKeychainManager).toHaveBeenCalledWith(
->>>>>>> da8ddfd2
         'lpop://user/repo',
         undefined,
       );
@@ -575,11 +462,7 @@
       await cli.run();
 
       expect(mockGitResolver.generateServiceNameAsync).not.toHaveBeenCalled();
-<<<<<<< HEAD
-      expect(KeychainManager).toHaveBeenCalledWith(
-=======
       expect(MockedKeychainManager).toHaveBeenCalledWith(
->>>>>>> da8ddfd2
         expect.stringContaining('custom/repo'),
         undefined,
       );
@@ -589,34 +472,26 @@
   describe('Get Command with .env.example Template', () => {
     it('should use .env.example as template when it exists', async () => {
       mockedExistsSync.mockImplementation(
-<<<<<<< HEAD
-        (path: PathLike) => path === '.env.example',
+        (path) => path.toString() === '.env.example',
       );
       const expectedMergedEntries = [
-        { type: 'comment', comment: '# Environment variables template' },
-        { type: 'empty' },
+        {
+          type: 'comment' as const,
+          comment: '# Environment variables template',
+        },
+        { type: 'empty' as const },
+        {
+          type: 'variable' as const,
+          key: 'API_KEY',
+          value: 'secret123',
+          comment: '# API key for external service',
+        },
         {
           type: 'variable',
           key: 'API_KEY',
           value: 'secret123',
           comment: '# API key for external service',
         },
-=======
-        (path) => path.toString() === '.env.example',
-      );
-      const expectedMergedEntries = [
->>>>>>> da8ddfd2
-        {
-          type: 'comment' as const,
-          comment: '# Environment variables template',
-        },
-        { type: 'empty' as const },
-        {
-          type: 'variable' as const,
-          key: 'API_KEY',
-          value: 'secret123',
-          comment: '# API key for external service',
-        },
         {
           type: 'variable' as const,
           key: 'DATABASE_URL',
@@ -624,24 +499,11 @@
           comment: '# Database connection string',
         },
         {
-<<<<<<< HEAD
-          type: 'variable',
-=======
           type: 'variable' as const,
->>>>>>> da8ddfd2
           key: 'MISSING_VAR',
           value: '',
           comment: '# This variable is not in keychain',
         },
-<<<<<<< HEAD
-        { type: 'empty' },
-        { type: 'comment', comment: '# Additional variables from keychain' },
-        { type: 'variable', key: 'EXTRA_VAR', value: 'extra_value' },
-      ];
-      mockedEnvFileParser.mergeWithEnvExample.mockResolvedValue(
-        expectedMergedEntries,
-      );
-=======
         { type: 'empty' as const },
         {
           type: 'comment' as const,
@@ -656,7 +518,6 @@
         { key: 'DATABASE_URL', value: 'postgres://localhost:5432/db' },
         { key: 'EXTRA_VAR', value: 'extra_value' },
       ]);
->>>>>>> da8ddfd2
 
       process.argv = ['node', 'lpop', 'get'];
       await cli.run();
@@ -664,24 +525,12 @@
       expect(consoleLogSpy).toHaveBeenCalledWith(
         expect.stringContaining('Found .env.example, using as template'),
       );
-<<<<<<< HEAD
-      expect(EnvFileParser.mergeWithEnvExample).toHaveBeenCalledWith(
-        '.env.example',
-        [
-          { key: 'API_KEY', value: 'secret123' },
-          { key: 'DATABASE_URL', value: 'postgres://localhost:5432/db' },
-          { key: 'EXTRA_VAR', value: 'extra_value' },
-        ],
-      );
-      expect(EnvFileParser.writeFile).toHaveBeenCalledWith(
-=======
       expect(mockedMergeWithEnvExample).toHaveBeenCalledWith('.env.example', [
         { key: 'API_KEY', value: 'secret123' },
         { key: 'DATABASE_URL', value: 'postgres://localhost:5432/db' },
         { key: 'EXTRA_VAR', value: 'extra_value' },
       ]);
       expect(mockedWriteFile).toHaveBeenCalledWith(
->>>>>>> da8ddfd2
         '.env.local',
         expectedMergedEntries,
       );
@@ -689,15 +538,12 @@
 
     it('should fall back to standard output when .env.example does not exist', async () => {
       mockedExistsSync.mockReturnValue(false);
-<<<<<<< HEAD
-=======
 
       mockKeychainManager.getEnvironmentVariables.mockResolvedValue([
         { key: 'API_KEY', value: 'secret123' },
         { key: 'DATABASE_URL', value: 'postgres://localhost:5432/db' },
         { key: 'EXTRA_VAR', value: 'extra_value' },
       ]);
->>>>>>> da8ddfd2
 
       process.argv = ['node', 'lpop', 'get'];
       await cli.run();
@@ -705,11 +551,7 @@
       expect(consoleLogSpy).not.toHaveBeenCalledWith(
         expect.stringContaining('Found .env.example'),
       );
-<<<<<<< HEAD
-      expect(EnvFileParser.writeFile).toHaveBeenCalledWith('.env.local', [
-=======
       expect(mockedWriteFile).toHaveBeenCalledWith('.env.local', [
->>>>>>> da8ddfd2
         { type: 'variable', key: 'API_KEY', value: 'secret123' },
         {
           type: 'variable',
@@ -722,23 +564,6 @@
 
     it('should handle .env.example parsing errors gracefully', async () => {
       mockedExistsSync.mockImplementation(
-<<<<<<< HEAD
-        (path: string) => path === '.env.example',
-      );
-      // The mergeWithEnvExample function handles errors internally and returns fallback
-      const fallbackEntries = [
-        { type: 'variable', key: 'API_KEY', value: 'secret123' },
-        {
-          type: 'variable',
-          key: 'DATABASE_URL',
-          value: 'postgres://localhost:5432/db',
-        },
-        { type: 'variable', key: 'EXTRA_VAR', value: 'extra_value' },
-      ];
-      mockedEnvFileParser.mergeWithEnvExample.mockResolvedValue(
-        fallbackEntries,
-      );
-=======
         (path) => path.toString() === '.env.example',
       );
       // The mergeWithEnvExample function handles errors internally and returns fallback
@@ -758,29 +583,16 @@
         { key: 'DATABASE_URL', value: 'postgres://localhost:5432/db' },
         { key: 'EXTRA_VAR', value: 'extra_value' },
       ]);
->>>>>>> da8ddfd2
-
-      process.argv = ['node', 'lpop', 'get'];
-      await cli.run();
-
-<<<<<<< HEAD
-      expect(EnvFileParser.mergeWithEnvExample).toHaveBeenCalledWith(
-        '.env.example',
-        [
-          { key: 'API_KEY', value: 'secret123' },
-          { key: 'DATABASE_URL', value: 'postgres://localhost:5432/db' },
-          { key: 'EXTRA_VAR', value: 'extra_value' },
-        ],
-      );
-      expect(EnvFileParser.writeFile).toHaveBeenCalledWith(
-=======
+
+      process.argv = ['node', 'lpop', 'get'];
+      await cli.run();
+
       expect(mockedMergeWithEnvExample).toHaveBeenCalledWith('.env.example', [
         { key: 'API_KEY', value: 'secret123' },
         { key: 'DATABASE_URL', value: 'postgres://localhost:5432/db' },
         { key: 'EXTRA_VAR', value: 'extra_value' },
       ]);
       expect(mockedWriteFile).toHaveBeenCalledWith(
->>>>>>> da8ddfd2
         '.env.local',
         fallbackEntries,
       );
@@ -788,37 +600,15 @@
 
     it('should sort additional variables alphabetically', async () => {
       mockedExistsSync.mockImplementation(
-<<<<<<< HEAD
-        (path: string) => path === '.env.example',
+        (path) => path.toString() === '.env.example',
       );
       const expectedMergedEntries = [
         {
-          type: 'variable',
-=======
-        (path) => path.toString() === '.env.example',
-      );
-      const expectedMergedEntries = [
-        {
           type: 'variable' as const,
->>>>>>> da8ddfd2
           key: 'API_KEY',
           value: 'secret123',
           comment: '# API key',
         },
-<<<<<<< HEAD
-        { type: 'empty' },
-        { type: 'comment', comment: '# Additional variables from keychain' },
-        {
-          type: 'variable',
-          key: 'DATABASE_URL',
-          value: 'postgres://localhost:5432/db',
-        },
-        { type: 'variable', key: 'EXTRA_VAR', value: 'extra_value' },
-      ];
-      mockedEnvFileParser.mergeWithEnvExample.mockResolvedValue(
-        expectedMergedEntries,
-      );
-=======
         { type: 'empty' as const },
         {
           type: 'comment' as const,
@@ -838,29 +628,16 @@
         { key: 'DATABASE_URL', value: 'postgres://localhost:5432/db' },
         { key: 'EXTRA_VAR', value: 'extra_value' },
       ]);
->>>>>>> da8ddfd2
-
-      process.argv = ['node', 'lpop', 'get'];
-      await cli.run();
-
-<<<<<<< HEAD
-      expect(EnvFileParser.mergeWithEnvExample).toHaveBeenCalledWith(
-        '.env.example',
-        [
-          { key: 'API_KEY', value: 'secret123' },
-          { key: 'DATABASE_URL', value: 'postgres://localhost:5432/db' },
-          { key: 'EXTRA_VAR', value: 'extra_value' },
-        ],
-      );
-      expect(EnvFileParser.writeFile).toHaveBeenCalledWith(
-=======
+
+      process.argv = ['node', 'lpop', 'get'];
+      await cli.run();
+
       expect(mockedMergeWithEnvExample).toHaveBeenCalledWith('.env.example', [
         { key: 'API_KEY', value: 'secret123' },
         { key: 'DATABASE_URL', value: 'postgres://localhost:5432/db' },
         { key: 'EXTRA_VAR', value: 'extra_value' },
       ]);
       expect(mockedWriteFile).toHaveBeenCalledWith(
->>>>>>> da8ddfd2
         '.env.local',
         expectedMergedEntries,
       );
