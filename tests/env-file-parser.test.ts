--- conflicted
+++ resolved
@@ -1,17 +1,3 @@
-<<<<<<< HEAD
-import { beforeEach, describe, expect, it, vi } from 'vitest';
-import { EnvFileParser, type VariableEntry } from '../src/env-file-parser';
-
-vi.mock('node:fs/promises');
-vi.mock('node:fs');
-
-import { existsSync } from 'node:fs';
-import { readFile, writeFile } from 'node:fs/promises';
-
-const mockedExistsSync = vi.mocked(existsSync);
-const mockedReadFile = vi.mocked(readFile);
-const mockedWriteFile = vi.mocked(writeFile);
-=======
 import { existsSync } from 'node:fs';
 import { readFile, writeFile } from 'node:fs/promises';
 import { beforeEach, describe, expect, it, vi } from 'vitest';
@@ -28,7 +14,6 @@
 
 vi.mock('node:fs/promises');
 vi.mock('node:fs');
->>>>>>> da8ddfd2
 
 describe('EnvFileParser', () => {
   beforeEach(() => {
@@ -38,13 +23,8 @@
   describe('parseFile', () => {
     it('should parse env file successfully', async () => {
       const mockContent = 'API_KEY=secret123\nDB_URL=postgres://localhost';
-<<<<<<< HEAD
-      mockedExistsSync.mockReturnValue(true);
-      mockedReadFile.mockResolvedValue(mockContent);
-=======
       vi.mocked(existsSync).mockReturnValue(true);
       vi.mocked(readFile).mockResolvedValue(mockContent);
->>>>>>> da8ddfd2
 
       const result = await parseFile('/path/to/.env');
 
@@ -60,15 +40,9 @@
     });
 
     it('should throw error when file not found', async () => {
-<<<<<<< HEAD
-      mockedExistsSync.mockReturnValue(false);
-
-      await expect(EnvFileParser.parseFile('/missing/.env')).rejects.toThrow(
-=======
       vi.mocked(existsSync).mockReturnValue(false);
 
       await expect(parseFile('/missing/.env')).rejects.toThrow(
->>>>>>> da8ddfd2
         'File not found: /missing/.env',
       );
     });
@@ -133,8 +107,8 @@
       const unixContent =
         'API_KEY=secret123 # Production API key\nDB_URL=postgres://localhost # Database URL';
 
-      const windowsResult = EnvFileParser.parseContent(windowsContent);
-      const unixResult = EnvFileParser.parseContent(unixContent);
+      const windowsResult = parseContent(windowsContent);
+      const unixResult = parseContent(unixContent);
 
       // Both should produce the same result regardless of line endings
       expect(windowsResult.entries).toHaveLength(2);
@@ -152,7 +126,7 @@
     it('should handle inline comments with spaces before comment', () => {
       const content = 'API_KEY=secret123  # Production API key';
 
-      const result = EnvFileParser.parseContent(content);
+      const result = parseContent(content);
 
       expect(result.entries[0]).toEqual({
         type: 'variable',
@@ -165,7 +139,7 @@
     it('should handle inline comments with tabs before comment', () => {
       const content = 'API_KEY=secret123\t# Production API key';
 
-      const result = EnvFileParser.parseContent(content);
+      const result = parseContent(content);
 
       expect(result.entries[0]).toEqual({
         type: 'variable',
@@ -178,7 +152,7 @@
     it('should handle inline comments with mixed whitespace', () => {
       const content = 'API_KEY=secret123 \t # Production API key';
 
-      const result = EnvFileParser.parseContent(content);
+      const result = parseContent(content);
 
       expect(result.entries[0]).toEqual({
         type: 'variable',
@@ -191,7 +165,7 @@
     it('should handle values that contain hash symbols', () => {
       const content = 'HASH_VALUE=value#with#hashes # This is a comment';
 
-      const result = EnvFileParser.parseContent(content);
+      const result = parseContent(content);
 
       expect(result.entries[0]).toEqual({
         type: 'variable',
@@ -204,7 +178,7 @@
     it('should handle hash symbols in values without comments', () => {
       const content = 'HASH_VALUE=value#with#hashes';
 
-      const result = EnvFileParser.parseContent(content);
+      const result = parseContent(content);
 
       expect(result.entries[0]).toEqual({
         type: 'variable',
@@ -217,7 +191,7 @@
     it('should handle hash symbols in quoted values', () => {
       const content = 'HASH_VALUE="value#with#hashes" # This is a comment';
 
-      const result = EnvFileParser.parseContent(content);
+      const result = parseContent(content);
 
       expect(result.entries[0]).toEqual({
         type: 'variable',
@@ -230,7 +204,7 @@
     it('should handle hash symbols in quoted values without comments', () => {
       const content = 'HASH_VALUE="value#with#hashes"';
 
-      const result = EnvFileParser.parseContent(content);
+      const result = parseContent(content);
 
       expect(result.entries[0]).toEqual({
         type: 'variable',
@@ -243,7 +217,7 @@
     it('should handle quoted values with inline comments', () => {
       const content = 'MESSAGE="Hello World" # Greeting message';
 
-      const result = EnvFileParser.parseContent(content);
+      const result = parseContent(content);
 
       expect(result.entries[0]).toEqual({
         type: 'variable',
@@ -291,7 +265,6 @@
       const result = parseContent(content);
 
       expect(result.entries).toHaveLength(1);
-<<<<<<< HEAD
       expect((result.entries[0] as VariableEntry).key).toBe('EMPTY_VAR');
       expect((result.entries[0] as VariableEntry).value).toBe('');
     });
@@ -299,7 +272,7 @@
     it('should handle empty values with comments', () => {
       const content = 'EMPTY_VAR= # This is a comment';
 
-      const result = EnvFileParser.parseContent(content);
+      const result = parseContent(content);
 
       expect(result.entries).toHaveLength(1);
       expect((result.entries[0] as VariableEntry).key).toBe('EMPTY_VAR');
@@ -307,13 +280,6 @@
       expect((result.entries[0] as VariableEntry).comment).toBe(
         '# This is a comment',
       );
-=======
-      expect(result.entries[0].type).toEqual('variable');
-      if (result.entries[0].type === 'variable') {
-        expect(result.entries[0].key).toBe('EMPTY_VAR');
-        expect(result.entries[0].value).toBe('');
-      }
->>>>>>> da8ddfd2
     });
 
     it('should include ignoredCount property', () => {
@@ -329,16 +295,9 @@
 
       const result = parseContent(content);
 
-<<<<<<< HEAD
       expect((result.entries[0] as VariableEntry).value).toBe(
         'user=admin;pass=secret',
       );
-=======
-      expect(result.entries[0].type).toEqual('variable');
-      if (result.entries[0].type === 'variable') {
-        expect(result.entries[0].value).toBe('user=admin;pass=secret');
-      }
->>>>>>> da8ddfd2
     });
   });
 
@@ -355,7 +314,7 @@
 
       await writeEnvFile('/path/to/.env', entries);
 
-      expect(mockedWriteFile).toHaveBeenCalledWith(
+      expect(writeFile).toHaveBeenCalledWith(
         '/path/to/.env',
         'API_KEY=secret123\nDB_URL=postgres://localhost\n',
         'utf-8',
@@ -370,7 +329,7 @@
 
       await writeEnvFile('/path/to/.env', entries, comments);
 
-      expect(mockedWriteFile).toHaveBeenCalledWith(
+      expect(writeFile).toHaveBeenCalledWith(
         '/path/to/.env',
         '# Production environment\n\nAPI_KEY=secret123\n',
         'utf-8',
@@ -443,7 +402,7 @@
         },
       ];
 
-      const content = EnvFileParser.generateContent(entries);
+      const content = generateContent(entries);
 
       expect(content).toBe('EMPTY= # This is a comment\n');
     });
@@ -569,13 +528,7 @@
     });
 
     it('should handle values with equals signs', () => {
-<<<<<<< HEAD
-      const result = EnvFileParser.parseVariable(
-        'CONNECTION=user=admin;pass=secret',
-      );
-=======
       const result = parseVariable('CONNECTION=user=admin;pass=secret');
->>>>>>> da8ddfd2
 
       expect(result).toEqual({
         type: 'variable',
@@ -595,11 +548,7 @@
     });
 
     it('should throw error for invalid format', () => {
-<<<<<<< HEAD
-      expect(() => EnvFileParser.parseVariable('invalid')).toThrow(
-=======
       expect(() => parseVariable('invalid')).toThrow(
->>>>>>> da8ddfd2
         'Invalid variable format: invalid. Expected KEY=value',
       );
     });
